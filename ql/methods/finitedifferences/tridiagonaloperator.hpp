--- conflicted
+++ resolved
@@ -125,165 +125,7 @@
     /* \relates TridiagonalOperator */
     void swap(TridiagonalOperator&, TridiagonalOperator&);
 
-<<<<<<< HEAD
-
-    // inline definitions
-
-    inline TridiagonalOperator& TridiagonalOperator::operator=(
-                                const Disposable<TridiagonalOperator>& from) {
-        swap(const_cast<Disposable<TridiagonalOperator>&>(from));
-        return *this;
-    }
-
-    inline void TridiagonalOperator::setFirstRow(Real valB,
-                                                 Real valC) {
-        diagonal_[0]      = valB;
-        upperDiagonal_[0] = valC;
-    }
-
-    inline void TridiagonalOperator::setMidRow(Size i,
-                                               Real valA,
-                                               Real valB,
-                                               Real valC) {
-        QL_REQUIRE(i>=1 && i<=n_-2,
-                   "out of range in TridiagonalSystem::setMidRow");
-        lowerDiagonal_[i-1] = valA;
-        diagonal_[i]        = valB;
-        upperDiagonal_[i]   = valC;
-    }
-
-    inline void TridiagonalOperator::setMidRows(Real valA,
-                                                Real valB,
-                                                Real valC) {
-        for (Size i=1; i<=n_-2; i++) {
-            lowerDiagonal_[i-1] = valA;
-            diagonal_[i]        = valB;
-            upperDiagonal_[i]   = valC;
-        }
-    }
-
-    inline void TridiagonalOperator::setLastRow(Real valA,
-                                                Real valB) {
-        lowerDiagonal_[n_-2] = valA;
-        diagonal_[n_-1]      = valB;
-    }
-
-    inline void TridiagonalOperator::setTime(Time t) {
-        if (timeSetter_)
-            timeSetter_->setTime(t, *this);
-    }
-
-    inline void TridiagonalOperator::swap(TridiagonalOperator& from) {
-        using std::swap;
-        swap(n_, from.n_);
-        diagonal_.swap(from.diagonal_);
-        lowerDiagonal_.swap(from.lowerDiagonal_);
-        upperDiagonal_.swap(from.upperDiagonal_);
-        temp_.swap(from.temp_);
-        swap(timeSetter_, from.timeSetter_);
-    }
-
-
-    // Time constant algebra
-
-    inline Disposable<TridiagonalOperator>
-    operator+(const TridiagonalOperator& D) {
-        TridiagonalOperator D1 = D;
-        return D1;
-    }
-
-    inline Disposable<TridiagonalOperator>
-    operator-(const TridiagonalOperator& D) {
-        Array low = -D.lowerDiagonal_,
-            mid = -D.diagonal_,
-            high = -D.upperDiagonal_;
-        TridiagonalOperator result(low, mid, high);
-        return result;
-    }
-
-    inline Disposable<TridiagonalOperator>
-    operator+(const TridiagonalOperator& D1,
-              const TridiagonalOperator& D2) {
-        Array low = D1.lowerDiagonal_ + D2.lowerDiagonal_,
-            mid = D1.diagonal_ + D2.diagonal_,
-            high = D1.upperDiagonal_ + D2.upperDiagonal_;
-        TridiagonalOperator result(low, mid, high);
-        return result;
-    }
-
-    inline Disposable<TridiagonalOperator>
-    operator-(const TridiagonalOperator& D1,
-              const TridiagonalOperator& D2) {
-        Array low = D1.lowerDiagonal_ - D2.lowerDiagonal_,
-            mid = D1.diagonal_ - D2.diagonal_,
-            high = D1.upperDiagonal_ - D2.upperDiagonal_;
-        TridiagonalOperator result(low, mid, high);
-        return result;
-    }
-
-    inline Disposable<TridiagonalOperator>
-    operator*(Real a,
-              const TridiagonalOperator& D) {
-        Array low = D.lowerDiagonal_ * a,
-            mid = D.diagonal_ * a,
-            high = D.upperDiagonal_ * a;
-        TridiagonalOperator result(low, mid, high);
-        return result;
-    }
-
-    inline Disposable<TridiagonalOperator>
-    operator*(const TridiagonalOperator& D,
-              Real a) {
-        Array low = D.lowerDiagonal_ * a,
-            mid = D.diagonal_ * a,
-            high = D.upperDiagonal_ * a;
-        TridiagonalOperator result(low, mid, high);
-        return result;
-    }
-
-    inline Disposable<TridiagonalOperator>
-    operator/(const TridiagonalOperator& D,
-              Real a) {
-        Array low = D.lowerDiagonal_ / a,
-            mid = D.diagonal_ / a,
-            high = D.upperDiagonal_ / a;
-        TridiagonalOperator result(low, mid, high);
-        return result;
-    }
-
-    inline void swap(TridiagonalOperator& L1,
-                     TridiagonalOperator& L2) {
-        L1.swap(L2);
-    }
-
-}
-
-/* -*- mode: c++; tab-width: 4; indent-tabs-mode: nil; c-basic-offset: 4 -*- */
-
-/*
- Copyright (C) 2002, 2003, 2011 Ferdinando Ametrano
- Copyright (C) 2000, 2001, 2002, 2003 RiskMap srl
-
- This file is part of QuantLib, a free-software/open-source library
- for financial quantitative analysts and developers - http://quantlib.org/
-
- QuantLib is free software: you can redistribute it and/or modify it
- under the terms of the QuantLib license.  You should have received a
- copy of the license along with this program; if not, please email
- <quantlib-dev@lists.sf.net>. The license is also available online at
- <http://quantlib.org/license.shtml>.
-
- This program is distributed in the hope that it will be useful, but WITHOUT
- ANY WARRANTY; without even the implied warranty of MERCHANTABILITY or FITNESS
- FOR A PARTICULAR PURPOSE.  See the license for more details.
-*/
-
-namespace QuantLib {
-
-    TridiagonalOperator::TridiagonalOperator(Size size) {
-=======
     inline TridiagonalOperator::TridiagonalOperator(Size size) {
->>>>>>> 72130b52
         if (size>=2) {
             n_ = size;
             diagonal_      = Array(size);
@@ -302,7 +144,9 @@
         }
     }
 
-    TridiagonalOperator::TridiagonalOperator(const Array& low,
+    // implementation
+
+    inline TridiagonalOperator::TridiagonalOperator(const Array& low,
                                              const Array& mid,
                                              const Array& high)
     : n_(mid.size()),
@@ -315,12 +159,12 @@
                    " instead of " << n_-1);
     }
 
-    TridiagonalOperator::TridiagonalOperator(
+    inline TridiagonalOperator::TridiagonalOperator(
                                 const Disposable<TridiagonalOperator>& from) {
         swap(const_cast<Disposable<TridiagonalOperator>&>(from));
     }
 
-    Disposable<Array> TridiagonalOperator::applyTo(const Array& v) const {
+    inline Disposable<Array> TridiagonalOperator::applyTo(const Array& v) const {
         QL_REQUIRE(n_!=0,
                    "uninitialized TridiagonalOperator");
         QL_REQUIRE(v.size()==n_,
@@ -342,14 +186,14 @@
         return result;
     }
 
-    Disposable<Array> TridiagonalOperator::solveFor(const Array& rhs) const  {
+    inline Disposable<Array> TridiagonalOperator::solveFor(const Array& rhs) const  {
 
         Array result(rhs.size());
         solveFor(rhs, result);
         return result;
     }
 
-    void TridiagonalOperator::solveFor(const Array& rhs,
+    inline void TridiagonalOperator::solveFor(const Array& rhs,
                                        Array& result) const  {
 
         QL_REQUIRE(n_!=0,
@@ -375,7 +219,7 @@
         result[0] -= temp_[1]*result[1];
     }
 
-    Disposable<Array> TridiagonalOperator::SOR(const Array& rhs,
+    inline Disposable<Array> TridiagonalOperator::SOR(const Array& rhs,
                                                Real tol) const {
         QL_REQUIRE(n_!=0,
                    "uninitialized TridiagonalOperator");
@@ -420,7 +264,7 @@
         return result;
     }
 
-    Disposable<TridiagonalOperator>
+    inline Disposable<TridiagonalOperator>
     TridiagonalOperator::identity(Size size) {
         TridiagonalOperator I(Array(size-1, 0.0),     // lower diagonal
                               Array(size,   1.0),     // diagonal
@@ -428,7 +272,135 @@
         return I;
     }
 
+    // inline definitions
+
+    inline TridiagonalOperator& TridiagonalOperator::operator=(
+                                const Disposable<TridiagonalOperator>& from) {
+        swap(const_cast<Disposable<TridiagonalOperator>&>(from));
+        return *this;
+    }
+
+    inline void TridiagonalOperator::setFirstRow(Real valB,
+                                                 Real valC) {
+        diagonal_[0]      = valB;
+        upperDiagonal_[0] = valC;
+    }
+
+    inline void TridiagonalOperator::setMidRow(Size i,
+                                               Real valA,
+                                               Real valB,
+                                               Real valC) {
+        QL_REQUIRE(i>=1 && i<=n_-2,
+                   "out of range in TridiagonalSystem::setMidRow");
+        lowerDiagonal_[i-1] = valA;
+        diagonal_[i]        = valB;
+        upperDiagonal_[i]   = valC;
+    }
+
+    inline void TridiagonalOperator::setMidRows(Real valA,
+                                                Real valB,
+                                                Real valC) {
+        for (Size i=1; i<=n_-2; i++) {
+            lowerDiagonal_[i-1] = valA;
+            diagonal_[i]        = valB;
+            upperDiagonal_[i]   = valC;
+        }
+    }
+
+    inline void TridiagonalOperator::setLastRow(Real valA,
+                                                Real valB) {
+        lowerDiagonal_[n_-2] = valA;
+        diagonal_[n_-1]      = valB;
+    }
+
+    inline void TridiagonalOperator::setTime(Time t) {
+        if (timeSetter_)
+            timeSetter_->setTime(t, *this);
+    }
+
+    inline void TridiagonalOperator::swap(TridiagonalOperator& from) {
+        using std::swap;
+        swap(n_, from.n_);
+        diagonal_.swap(from.diagonal_);
+        lowerDiagonal_.swap(from.lowerDiagonal_);
+        upperDiagonal_.swap(from.upperDiagonal_);
+        temp_.swap(from.temp_);
+        swap(timeSetter_, from.timeSetter_);
+    }
+
+
+    // Time constant algebra
+
+    inline Disposable<TridiagonalOperator>
+    operator+(const TridiagonalOperator& D) {
+        TridiagonalOperator D1 = D;
+        return D1;
+    }
+
+    inline Disposable<TridiagonalOperator>
+    operator-(const TridiagonalOperator& D) {
+        Array low = -D.lowerDiagonal_,
+            mid = -D.diagonal_,
+            high = -D.upperDiagonal_;
+        TridiagonalOperator result(low, mid, high);
+        return result;
+    }
+
+    inline Disposable<TridiagonalOperator>
+    operator+(const TridiagonalOperator& D1,
+              const TridiagonalOperator& D2) {
+        Array low = D1.lowerDiagonal_ + D2.lowerDiagonal_,
+            mid = D1.diagonal_ + D2.diagonal_,
+            high = D1.upperDiagonal_ + D2.upperDiagonal_;
+        TridiagonalOperator result(low, mid, high);
+        return result;
+    }
+
+    inline Disposable<TridiagonalOperator>
+    operator-(const TridiagonalOperator& D1,
+              const TridiagonalOperator& D2) {
+        Array low = D1.lowerDiagonal_ - D2.lowerDiagonal_,
+            mid = D1.diagonal_ - D2.diagonal_,
+            high = D1.upperDiagonal_ - D2.upperDiagonal_;
+        TridiagonalOperator result(low, mid, high);
+        return result;
+    }
+
+    inline Disposable<TridiagonalOperator>
+    operator*(Real a,
+              const TridiagonalOperator& D) {
+        Array low = D.lowerDiagonal_ * a,
+            mid = D.diagonal_ * a,
+            high = D.upperDiagonal_ * a;
+        TridiagonalOperator result(low, mid, high);
+        return result;
+    }
+
+    inline Disposable<TridiagonalOperator>
+    operator*(const TridiagonalOperator& D,
+              Real a) {
+        Array low = D.lowerDiagonal_ * a,
+            mid = D.diagonal_ * a,
+            high = D.upperDiagonal_ * a;
+        TridiagonalOperator result(low, mid, high);
+        return result;
+    }
+
+    inline Disposable<TridiagonalOperator>
+    operator/(const TridiagonalOperator& D,
+              Real a) {
+        Array low = D.lowerDiagonal_ / a,
+            mid = D.diagonal_ / a,
+            high = D.upperDiagonal_ / a;
+        TridiagonalOperator result(low, mid, high);
+        return result;
+    }
+
+    inline void swap(TridiagonalOperator& L1,
+                     TridiagonalOperator& L2) {
+        L1.swap(L2);
+    }
+
 }
 
-
 #endif